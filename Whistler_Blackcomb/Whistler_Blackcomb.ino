<<<<<<< HEAD
#include "includes/radio.h"

#include <Arduino.h>
#include <HardwareSerial.h>

#define SerialRadio             Serial2

XBee radio = XBee();
static ZBTxRequest txPacket = ZBTxRequest();
static XBeeAddress64 gndAddr = XBeeAddress64(GND_STN_ADDR_MSB, GND_STN_ADDR_LSB);
static struct Dataset dataset;
void setup(){
    SerialRadio.begin(921600);
    Serial.begin(9600);
    while(!SerialRadio){}
    radio.setSerial(SerialRadio);
    txPacket.setAddress64(gndAddr);

    pinMode(13, OUTPUT);
    digitalWrite(13, HIGH);
    delay(500);
    digitalWrite(13, LOW);
    Serial.println("Ititialization done");
}

void loop(){
=======
    //make sure to select teensy 4.0 for boards

/*Includes---------------------------------------------------------*/
#include "includes\sensors.h"
#include "includes\calculations.h"
#include <SoftwareSerial.h>
#include "includes\modbus.h"
#include "includes\stream.h"

#include <Arduino.h>
#include <Ethernet.h>
#include <SPI.h>
#include <ArduinoRS485.h>
#include <ArduinoModbus.h>
//#include "includes\SparkFun_LIS331.h"

//int LIS331DataLength = 15;
//int BNO080DataLength = 15;
//int MCP9808DataLength = 15;
//int TinyGPSPlusDataLength = 15;

float labjackData [STREAM_MAX_SAMPLES_PER_PACKET_TCP] = {0};

LIS331 accel1;
BNO080 accel2;
Adafruit_MCP9808 temp =Adafruit_MCP9808();

// GPS 
TinyGPSPlus gps;
#define ss Serial1
static const uint32_t GPSBaud = 4800;
double lat;
double lon;

//SoftwareSerial ss(RXPin, TXPin); // The serial connection to the GPS device

int16_t accel1Data[3];
float accel2Data[3];
float tempData;

int16_t accel1DataOld[3][LIS331DataLength];
float accel2DataOld[3][15];
float tempDataOld[15];

void setup() { 
  Serial.begin(9600);
  Wire.begin();
  delay(1000);
//  initLIS331(&accel1, 0x19);
//  initBNO080(&accel2, 0x4B, 50);
//  initMCP9808(&temp, 0x18, 3);
//  ss.begin(GPSBaud); 
  labjackSetup();  
}

void loop() {
  labjackRead(labjackData); 
  
//  pollSensors(&accel1, &accel2, &temp, &gps, accel1Data, accel2Data, tempData, lat, lon);
//  Serial.println(tempData);
//  Serial.println(accel1Data[0]);
//  Serial.println(accel2Data[0]);
//  Serial.println(lat);
//  Serial.println(lon);
//  updateAverageLIS331(accel1DataOld, accel1Data);
//  updateAverageBNO080(accel2DataOld, accel2Data);
//  updateAverageMCP9808(tempDataOld, &tempData);
  //Serial.println(tempData);
  
//  smartDelay(1000);
//
//  if (millis() > 5000 && gps.charsProcessed() < 10)
//    Serial.println(F("No GPS data received: check wiring"));
  //delay(1000);
}
>>>>>>> 3a12a920

// This custom version of delay() ensures that the gps object
// is being "fed".
static void smartDelay(unsigned long ms)
{
  unsigned long start = millis();
  do 
  {
    while (ss.available())
      gps.encode(ss.read());
  } while (millis() - start < ms);
}<|MERGE_RESOLUTION|>--- conflicted
+++ resolved
@@ -1,34 +1,5 @@
-<<<<<<< HEAD
+/*Includes---------------------------------------------------------*/
 #include "includes/radio.h"
-
-#include <Arduino.h>
-#include <HardwareSerial.h>
-
-#define SerialRadio             Serial2
-
-XBee radio = XBee();
-static ZBTxRequest txPacket = ZBTxRequest();
-static XBeeAddress64 gndAddr = XBeeAddress64(GND_STN_ADDR_MSB, GND_STN_ADDR_LSB);
-static struct Dataset dataset;
-void setup(){
-    SerialRadio.begin(921600);
-    Serial.begin(9600);
-    while(!SerialRadio){}
-    radio.setSerial(SerialRadio);
-    txPacket.setAddress64(gndAddr);
-
-    pinMode(13, OUTPUT);
-    digitalWrite(13, HIGH);
-    delay(500);
-    digitalWrite(13, LOW);
-    Serial.println("Ititialization done");
-}
-
-void loop(){
-=======
-    //make sure to select teensy 4.0 for boards
-
-/*Includes---------------------------------------------------------*/
 #include "includes\sensors.h"
 #include "includes\calculations.h"
 #include <SoftwareSerial.h>
@@ -47,13 +18,20 @@
 //int MCP9808DataLength = 15;
 //int TinyGPSPlusDataLength = 15;
 
+#define SerialRadio             Serial3
+
 float labjackData [STREAM_MAX_SAMPLES_PER_PACKET_TCP] = {0};
+
+XBee radio = XBee();
+static ZBTxRequest txPacket = ZBTxRequest();
+static XBeeAddress64 gndAddr = XBeeAddress64(GND_STN_ADDR_MSB, GND_STN_ADDR_LSB);
+static struct Dataset dataset;
 
 LIS331 accel1;
 BNO080 accel2;
 Adafruit_MCP9808 temp =Adafruit_MCP9808();
 
-// GPS 
+// GPS
 TinyGPSPlus gps;
 #define ss Serial1
 static const uint32_t GPSBaud = 4800;
@@ -70,45 +48,46 @@
 float accel2DataOld[3][15];
 float tempDataOld[15];
 
-void setup() { 
-  Serial.begin(9600);
-  Wire.begin();
-  delay(1000);
-//  initLIS331(&accel1, 0x19);
-//  initBNO080(&accel2, 0x4B, 50);
-//  initMCP9808(&temp, 0x18, 3);
-//  ss.begin(GPSBaud); 
-  labjackSetup();  
+void setup() {
+    SerialRadio.begin(921600);
+    Serial.begin(9600);
+    while(!SerialRadio){}
+    radio.setSerial(SerialRadio);
+    txPacket.setAddress64(gndAddr);
+    Serial.begin(9600);
+    Wire.begin();
+    pinMode(13, OUTPUT);
+    digitalWrite(13, HIGH);
+    delay(1500);
+    digitalWrite(13, LOW);
+    labjackSetup();
+    Serial.println("Initialized");
 }
 
 void loop() {
-  labjackRead(labjackData); 
-  
-//  pollSensors(&accel1, &accel2, &temp, &gps, accel1Data, accel2Data, tempData, lat, lon);
-//  Serial.println(tempData);
-//  Serial.println(accel1Data[0]);
-//  Serial.println(accel2Data[0]);
-//  Serial.println(lat);
-//  Serial.println(lon);
-//  updateAverageLIS331(accel1DataOld, accel1Data);
-//  updateAverageBNO080(accel2DataOld, accel2Data);
-//  updateAverageMCP9808(tempDataOld, &tempData);
-  //Serial.println(tempData);
-  
-//  smartDelay(1000);
-//
-//  if (millis() > 5000 && gps.charsProcessed() < 10)
-//    Serial.println(F("No GPS data received: check wiring"));
-  //delay(1000);
+    Serial.println("Reading labjack");
+    labjackRead(labjackData);
+    dataset.dataset1[0] = labjackData[0];
+    dataset.dataset1[1] = labjackData[1];
+    dataset.dataset1[2] = labjackData[2];
+    Serial.println("Dataset numbers uwu: ");
+    for(int i = 0; i<3; i++){
+        Serial.print(dataset.dataset1[i]);
+        Serial.print(" ");
+    }
+    Serial.println("");
+
+    sendRadioDataset(radio, &txPacket, &dataset, 1);
+
+
 }
->>>>>>> 3a12a920
 
 // This custom version of delay() ensures that the gps object
 // is being "fed".
 static void smartDelay(unsigned long ms)
 {
   unsigned long start = millis();
-  do 
+  do
   {
     while (ss.available())
       gps.encode(ss.read());
