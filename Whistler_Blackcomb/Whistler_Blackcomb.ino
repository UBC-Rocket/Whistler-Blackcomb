--- conflicted
+++ resolved
@@ -47,7 +47,6 @@
 float accel2DataOld[3][15];
 float tempDataOld[15];
 
-<<<<<<< HEAD
 void setup() {
     SerialRadio.begin(921600);
     Serial.begin(9600);
@@ -67,8 +66,9 @@
 void loop() {
     Serial.println("Reading labjack");
     labjackRead(labjackData);
+    Serial.println(voltsToTempK(labjackData[1], labjackData[0] * (-92.6) + 194.45), 7);
     dataset.dataset1[0] = labjackData[0];
-    dataset.dataset1[1] = labjackData[1];
+    dataset.dataset1[1] = voltsToTempK(labjackData[1], labjackData[0] * (-92.6) + 194.45);
     dataset.dataset1[2] = labjackData[2];
     Serial.println("Dataset numbers uwu: ");
     for(int i = 0; i<3; i++){
@@ -78,43 +78,9 @@
     Serial.println("");
 
     sendRadioDataset(radio, &txPacket, &dataset, 1);
+    checkRadioRx(radio);
 
 
-=======
-float labjackTemp;
-
-void setup() { 
-  Serial.begin(9600);
-  Wire.begin();
-  delay(1000);
-//  initLIS331(&accel1, 0x19);
-//  initBNO080(&accel2, 0x4B, 50);
-//  initMCP9808(&temp, 0x18, 3);
-//  ss.begin(GPSBaud); 
-  labjackSetup();  
-}
-
-void loop() {
-  labjackRead(labjackData); 
-  Serial.println(voltsToTempK(labjackData[1], labjackData[0] * (-92.6) + 194.45), 7);
-//  Serial.println(voltsToTempK(4.409, 24));
-//  pollSensors(&accel1, &accel2, &temp, &gps, accel1Data, accel2Data, tempData, lat, lon);
-//  Serial.println(tempData);
-//  Serial.println(accel1Data[0]);
-//  Serial.println(accel2Data[0]);
-//  Serial.println(lat);
-//  Serial.println(lon);
-//  updateAverageLIS331(accel1DataOld, accel1Data);
-//  updateAverageBNO080(accel2DataOld, accel2Data);
-//  updateAverageMCP9808(tempDataOld, &tempData);
-  //Serial.println(tempData);
-  
-//  smartDelay(1000);
-//
-//  if (millis() > 5000 && gps.charsProcessed() < 10)
-//    Serial.println(F("No GPS data received: check wiring"));
-  //delay(1000);
->>>>>>> 33705d44
 }
 
 // This custom version of delay() ensures that the gps object
