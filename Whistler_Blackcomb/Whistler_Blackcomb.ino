--- conflicted
+++ resolved
@@ -1,4 +1,4 @@
-<<<<<<< HEAD
+
 //make sure to select teensy 4.0 for boards
 #include "includes\teensy_com.h"
 #include "includes\options.h"
@@ -16,13 +16,8 @@
   SerialUSB.begin(9600);
   pinMode(13, OUTPUT);
   setupSerialCom();
-=======
-#include "includes/statemachine.h"
->>>>>>> ef752753
+  FlightState flightState;
 
-void setup(){
-    FlightState flightState;
-    FlightStates var = flightState.getState();
 }
 
 void loop() {
@@ -33,4 +28,6 @@
 
 
 
+
+
 }
